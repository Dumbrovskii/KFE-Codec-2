import argparse
import os
import hashlib
import math
import shutil
<<<<<<< HEAD

try:
    from numba import njit
except Exception:  # pragma: no cover - numba may be unavailable
    def njit(*args, **kwargs):
        def wrapper(func):
            return func
        return wrapper
=======
>>>>>>> 40cc1bfb
from concurrent.futures import ThreadPoolExecutor
from contextlib import contextmanager

import numpy as np
import cv2

FRAME_WIDTH = 3840
FRAME_HEIGHT = 2160
CHANNELS = 3
BYTES_PER_FRAME = FRAME_WIDTH * FRAME_HEIGHT * CHANNELS

# Cached forward and inverse cpECSK permutation indices
_PERM_CACHE: dict[tuple[int, int], tuple[np.ndarray, np.ndarray]] = {}


@njit(cache=True)
def _numba_coprime_shift(arr: np.ndarray, a: int) -> np.ndarray:
    """Return a copy of ``arr`` with channels permuted by coprime ``a``."""
    n_rows, n_cols = arr.shape
    result = np.empty_like(arr)
    for j in range(n_cols):
        new_j = (j * a) % n_cols
        for i in range(n_rows):
            result[i, new_j] = arr[i, j]
    return result


@contextmanager
def video_writer(*args, **kwargs):
    """Context manager that releases ``cv2.VideoWriter``."""
    writer = cv2.VideoWriter(*args, **kwargs)
    try:
        yield writer
    finally:
        writer.release()


@contextmanager
def video_capture(*args, **kwargs):
    """Context manager that releases ``cv2.VideoCapture``."""
    cap = cv2.VideoCapture(*args, **kwargs)
    try:
        yield cap
    finally:
        cap.release()


def positive_int(value: str) -> int:
    """Parse ``value`` into a positive integer for argparse."""
    try:
        ivalue = int(value)
    except ValueError:
        raise argparse.ArgumentTypeError(f"{value!r} is not a valid integer")
    if ivalue <= 0:
        raise argparse.ArgumentTypeError("workers must be a positive integer")
    return ivalue


def _chunk_to_frame(chunk: bytes, vk3: tuple[int, int, int] | None = None) -> np.ndarray:
<<<<<<< HEAD
    """Convert a BYTES_PER_FRAME sized chunk to a frame array.

    If ``vk3`` is provided, apply cpECSK permutation.
    """
    frame = np.frombuffer(chunk, dtype=np.uint8).reshape(
        (FRAME_HEIGHT, FRAME_WIDTH, CHANNELS)
    )
    if vk3 is not None:
        frame = _cpECSK_permute(frame, vk3, encode=True)
    return frame


def _frame_to_bytes(frame: np.ndarray, vk3: tuple[int, int, int] | None = None) -> bytes:
    """Convert a frame array back to raw bytes.

    If ``vk3`` is provided, reverse the cpECSK permutation first.
    """
    if vk3 is not None:
        frame = _cpECSK_permute(frame, vk3, encode=False)
    return frame.tobytes()
=======

    """Convert ``chunk`` to a frame array.

    If ``vk3`` is provided, the cpECSK permutation is applied while the frame is
    constructed to avoid an extra copy of the entire matrix.
    """
    pixels = np.frombuffer(chunk, dtype=np.uint8).reshape(-1, CHANNELS)
    if vk3 is None:
        # ``pixels`` references ``chunk`` memory, so copy to ensure the frame
        # remains valid after ``chunk`` is freed.
        return pixels.reshape(FRAME_HEIGHT, FRAME_WIDTH, CHANNELS).copy()

    a, b, shift = vk3
    n_pixels = FRAME_WIDTH * FRAME_HEIGHT
    indices = (np.arange(n_pixels) * a + b) % n_pixels
    permuted = np.empty_like(pixels)
    permuted[indices] = pixels
    if shift:
        permuted = np.roll(permuted, shift=shift, axis=1)
    return permuted.reshape(FRAME_HEIGHT, FRAME_WIDTH, CHANNELS)


def _frame_to_bytes(frame: np.ndarray, vk3: tuple[int, int, int] | None = None) -> bytes:
    """Convert ``frame`` back to raw bytes.

    If ``vk3`` is provided, the cpECSK permutation is reversed while extracting
    bytes, avoiding transformation of an intermediate full-size matrix.
    """
    pixels = frame.reshape(-1, CHANNELS)
    if vk3 is None:
        return pixels.tobytes()

    a, b, shift = vk3
    n_pixels = FRAME_WIDTH * FRAME_HEIGHT
    if shift:
        pixels = np.roll(pixels, shift=-shift, axis=1)
    indices = (pow(a, -1, n_pixels) * (np.arange(n_pixels) - b)) % n_pixels
    restored = np.empty_like(pixels)
    restored[indices] = pixels
    return restored.tobytes()




def _derive_vk3(cert_bytes: bytes) -> tuple[int, int, int]:
    """Derive the cpECSK key tuple (a, b, color_shift) from certificate bytes."""
    n_pixels = FRAME_WIDTH * FRAME_HEIGHT
    digest = hashlib.sha256(cert_bytes).digest()
    seed = int.from_bytes(digest[:4], "big") % n_pixels
    a = seed or 1
    while math.gcd(a, n_pixels) != 1:
        a = (a + 1) % n_pixels or 1
    b = cert_bytes[0]
    color_shift = b % CHANNELS
    return a, b, color_shift


def _cpECSK_permute(
    frame: np.ndarray, vk3: tuple[int, int, int], *, encode: bool
) -> np.ndarray:
    """Apply or reverse cpECSK pixel permutation on ``frame``."""
    a, b, color_shift = vk3
    n_pixels = FRAME_WIDTH * FRAME_HEIGHT
    flat = frame.reshape(n_pixels, CHANNELS)

    if not encode:
        if color_shift:
            flat = np.roll(flat, shift=-color_shift, axis=1)
        a_inv = pow(a, -1, n_pixels)
        indices = (a_inv * (np.arange(n_pixels) - b)) % n_pixels
        flat = flat[indices]
    else:
        indices = (np.arange(n_pixels) * a + b) % n_pixels
        flat = flat[indices]
        if color_shift:
            flat = np.roll(flat, shift=color_shift, axis=1)

    return flat.reshape(FRAME_HEIGHT, FRAME_WIDTH, CHANNELS)


def _derive_vk3(cert_bytes: bytes) -> tuple[int, int, int]:
    """Derive the cpECSK key tuple (a, b, color_shift) from certificate bytes."""
    n_pixels = FRAME_WIDTH * FRAME_HEIGHT
    digest = hashlib.sha256(cert_bytes).digest()
    seed = int.from_bytes(digest[:4], "big") % n_pixels
    a = seed or 1
    while math.gcd(a, n_pixels) != 1:
        a = (a + 1) % n_pixels or 1
    b = cert_bytes[0]
    color_shift = b % CHANNELS
    return a, b, color_shift
>>>>>>> 40cc1bfb


def _cpECSK_permute(
    frame: np.ndarray, vk3: tuple[int, int, int], *, encode: bool
) -> np.ndarray:
    """Apply or reverse cpECSK pixel permutation on ``frame`` using cached indices."""
    a, b, channel_a = vk3
    n_pixels = FRAME_WIDTH * FRAME_HEIGHT
    flat = frame.reshape(n_pixels, CHANNELS)

    key = (a, b)
    perms = _PERM_CACHE.get(key)
    if perms is None:
        fwd = (np.arange(n_pixels) * a + b) % n_pixels
        inv = (pow(a, -1, n_pixels) * (np.arange(n_pixels) - b)) % n_pixels
        perms = (fwd.astype(np.int64), inv.astype(np.int64))
        _PERM_CACHE[key] = perms
    fwd_idx, inv_idx = perms

    if encode:
        flat = flat[fwd_idx]
        if channel_a != 1:
            flat = _numba_coprime_shift(flat, channel_a)
    else:
        if channel_a != 1:
            flat = _numba_coprime_shift(flat, channel_a)
        flat = flat[inv_idx]

    return flat.reshape(FRAME_HEIGHT, FRAME_WIDTH, CHANNELS)


def _derive_vk3(cert_bytes: bytes) -> tuple[int, int, int]:
    """Derive the cpECSK key tuple ``(a, b, channel_a)`` from certificate bytes."""
    n_pixels = FRAME_WIDTH * FRAME_HEIGHT
    digest = hashlib.sha256(cert_bytes).digest()
    seed = int.from_bytes(digest[:4], "big") % n_pixels
    a = seed or 1
    while math.gcd(a, n_pixels) != 1:
        a = (a + 1) % n_pixels or 1
    b = cert_bytes[0]
    channel_a = (b % (CHANNELS - 1)) + 1
    return a, b, channel_a


def encode(
    input_path: str,
    output_path: str,
    *,
    container: str = "mkv",
    workers: int = 1,
    progress: bool = False,
    certificate: str | None = None,
) -> None:
    """Encode a binary file into a KFE video.

    Parameters
    ----------
    input_path:
        Path to the binary file to encode.
    output_path:
        Path to the output video file. The extension is optional and is
        determined from ``container`` if missing.
    container:
        Either ``"mkv"`` (lossless FFV1) or ``"mp4"`` (MPEG-4). Defaults to
        ``"mkv"``.
    workers:
        Number of worker threads used when converting chunks to frames. The
        writer itself remains sequential.
    progress:
        If ``True``, display progress information during encoding.
    certificate:
        Optional path to a certificate file used for cpECSK encryption.
    """

    out_dir = os.path.dirname(output_path)
    if out_dir:
        os.makedirs(out_dir, exist_ok=True)

    if not output_path.endswith(f".{container}"):
        output_path += f".{container}"

    # First pass: compute checksum and file size
    sha = hashlib.sha256()
    file_size = 0
    with open(input_path, "rb") as f:
        for chunk in iter(lambda: f.read(1024 * 1024), b""):
            file_size += len(chunk)
            sha.update(chunk)
    checksum = sha.digest()

    cert_checksum = b"\x00" * hashlib.sha256().digest_size
    vk3 = None
    if certificate:
        with open(certificate, "rb") as cf:
            cert_bytes = cf.read()
        if not cert_bytes:
            raise ValueError("Certificate file is empty")
        cert_checksum = hashlib.sha256(cert_bytes).digest()
        vk3 = _derive_vk3(cert_bytes)
        out_cert_path = output_path + ".cert"
        shutil.copyfile(certificate, out_cert_path)

    def pad(chunk: bytes) -> bytes:
        if len(chunk) < BYTES_PER_FRAME:
            chunk += b"\x00" * (BYTES_PER_FRAME - len(chunk))
        return chunk

    header = (
        file_size.to_bytes(8, "big")
        + checksum
        + cert_checksum
        + b"\x00" * (BYTES_PER_FRAME - 8 - len(checksum) - len(cert_checksum))
    )
    header_frame = _chunk_to_frame(header)

    # Select codec based on container
    if container == "mkv":
        fourcc = cv2.VideoWriter_fourcc(*"FFV1")
        write_path = output_path
    elif container == "mp4":
        # Use a standard MPEG-4 codec and write directly to MP4
        fourcc = cv2.VideoWriter_fourcc(*"mp4v")
        write_path = output_path
    else:
        raise ValueError(f"Unsupported container: {container}")

    with video_writer(write_path, fourcc, 60, (FRAME_WIDTH, FRAME_HEIGHT)) as writer:
        if not writer.isOpened():
            raise IOError(f"Cannot open video writer for: {output_path}")

        writer.write(header_frame)

        with ThreadPoolExecutor(max_workers=max(1, workers)) as ex, open(
            input_path, "rb"
        ) as f:
            pending = []
            frame_total = (file_size + BYTES_PER_FRAME - 1) // BYTES_PER_FRAME
            written_frames = 0
            while True:
                chunk = f.read(BYTES_PER_FRAME)
                if not chunk:
                    break
                future = ex.submit(_chunk_to_frame, pad(chunk), vk3)
                pending.append(future)
                if len(pending) >= workers:
                    writer.write(pending.pop(0).result())
                    written_frames += 1
                    if progress:
                        print(
                            f"Encoding {written_frames}/{frame_total} frames",
                            end="\r",
                            flush=True,
                        )

            for fut in pending:
                writer.write(fut.result())
                written_frames += 1
                if progress:
                    print(
                        f"Encoding {written_frames}/{frame_total} frames",
                        end="\r",
                        flush=True,
                    )
            if progress:
                print()



def decode(
    input_path: str,
    output_path: str,
    *,
    workers: int = 1,
    progress: bool = False,
    certificate: str | None = None,
) -> None:
    """Decode a KFE video back into a binary file.

    Parameters
    ----------
    input_path:
        Path to the video file to decode.
    output_path:
        Path where the restored binary data will be written.
    workers:
        Number of worker threads used when converting frames back to bytes.
    progress:
        If ``True``, display progress information during decoding.
    certificate:
        Optional path to the certificate file required for cpECSK decoding.
    """
    out_dir = os.path.dirname(output_path)
    if out_dir:
        os.makedirs(out_dir, exist_ok=True)

    if certificate is None:
        default_cert = input_path + ".cert"
        if os.path.exists(default_cert):
            certificate = default_cert

    with video_capture(input_path) as cap:
        if not cap.isOpened():
            raise IOError(f"Cannot open video file: {input_path}")

        # Read the header frame containing the original file size
        ret, header_frame = cap.read()
        if not ret:
            raise IOError("Input video contains no frames")
        header_bytes = header_frame.tobytes()
        digest_len = hashlib.sha256().digest_size
        original_size = int.from_bytes(header_bytes[:8], "big")
        checksum = header_bytes[8 : 8 + digest_len]
        cert_checksum_stored = header_bytes[8 + digest_len : 8 + 2 * digest_len]

        vk3 = None
        if certificate:
            with open(certificate, "rb") as cf:
                cert_bytes = cf.read()
            if not cert_bytes:
                raise IOError("Certificate file is empty")
            cert_checksum = hashlib.sha256(cert_bytes).digest()
            if cert_checksum != cert_checksum_stored:
                raise IOError("Certificate checksum mismatch")
            vk3 = _derive_vk3(cert_bytes)
        elif any(cert_checksum_stored):
            raise IOError("Certificate required for decoding")

        sha = hashlib.sha256()
        with ThreadPoolExecutor(max_workers=max(1, workers)) as ex, open(
            output_path, "wb"
        ) as f:
            written = 0
            pending = []
            frame_total = (original_size + BYTES_PER_FRAME - 1) // BYTES_PER_FRAME
            decoded_frames = 0
            while True:
                ret, frame = cap.read()
                if not ret or written >= original_size:
                    break
                future = ex.submit(_frame_to_bytes, frame, vk3)
                pending.append(future)
                if len(pending) >= workers:
                    chunk = pending.pop(0).result()
                    bytes_to_write = min(original_size - written, len(chunk))
                    data = chunk[:bytes_to_write]
                    f.write(data)
                    sha.update(data)
                    written += bytes_to_write
                    decoded_frames += 1
                    if progress:
                        print(
                            f"Decoding {decoded_frames}/{frame_total} frames",
                            end="\r",
                            flush=True,
                        )

            for fut in pending:
                chunk = fut.result()
                if written >= original_size:
                    break
                bytes_to_write = min(original_size - written, len(chunk))
                data = chunk[:bytes_to_write]
                f.write(data)
                sha.update(data)
                written += bytes_to_write
                decoded_frames += 1
                if progress:
                    print(
                        f"Decoding {decoded_frames}/{frame_total} frames",
                        end="\r",
                        flush=True,
                    )
            if progress:
                print()

    if written != original_size or sha.digest() != checksum:
        raise IOError("Video ended before all data could be read or checksum mismatch")


def parse_args(args: list[str] | None = None) -> argparse.Namespace:
    parser = argparse.ArgumentParser(
        description="KFE Codec Prototype", exit_on_error=False
    )
    subparsers = parser.add_subparsers(dest="command", required=True)

    enc = subparsers.add_parser(
        "encode", help="Encode binary to KFE video", exit_on_error=False
    )
    enc.add_argument("input_file", help="Path to input binary file")
    enc.add_argument("output_file", help="Path to output video file")
    enc.add_argument(
        "-c",
        "--container",
        choices=["mkv", "mp4"],
        default="mkv",
        help="Container format for the output video",
    )
    enc.add_argument(
        "-w",
        "--workers",
        type=positive_int,
        default=1,
        help="Number of worker threads to use during encoding",
    )
    enc.add_argument(
        "--progress",
        action="store_true",
        help="Show progress information while encoding",
    )
    enc.add_argument(
        "--cert",
        dest="certificate",
        help="Path to certificate file for cpECSK encryption",
    )

    dec = subparsers.add_parser(
        "decode", help="Decode KFE video to binary", exit_on_error=False
    )
    dec.add_argument("input_file", help="Path to input video file")
    dec.add_argument("output_file", help="Path to output binary file")
    dec.add_argument(
        "-w",
        "--workers",
        type=positive_int,
        default=1,
        help="Number of worker threads to use during decoding",
    )
    dec.add_argument(
        "--progress",
        action="store_true",
        help="Show progress information while decoding",
    )
    dec.add_argument(
        "--cert",
        dest="certificate",
        help="Path to certificate file for cpECSK decoding",
    )
    try:
        return parser.parse_args(args)
    except argparse.ArgumentError as err:
        raise argparse.ArgumentTypeError(str(err))


def main() -> None:
    args = parse_args()
    if args.command == "encode":
        encode(
            args.input_file,
            args.output_file,
            container=args.container,
            workers=args.workers,
            progress=args.progress,
            certificate=args.certificate,
        )
    elif args.command == "decode":
        decode(
            args.input_file,
            args.output_file,
            workers=args.workers,
            progress=args.progress,
            certificate=args.certificate,
        )


if __name__ == "__main__":
    main()<|MERGE_RESOLUTION|>--- conflicted
+++ resolved
@@ -3,7 +3,7 @@
 import hashlib
 import math
 import shutil
-<<<<<<< HEAD
+
 
 try:
     from numba import njit
@@ -12,8 +12,7 @@
         def wrapper(func):
             return func
         return wrapper
-=======
->>>>>>> 40cc1bfb
+
 from concurrent.futures import ThreadPoolExecutor
 from contextlib import contextmanager
 
@@ -73,7 +72,7 @@
 
 
 def _chunk_to_frame(chunk: bytes, vk3: tuple[int, int, int] | None = None) -> np.ndarray:
-<<<<<<< HEAD
+
     """Convert a BYTES_PER_FRAME sized chunk to a frame array.
 
     If ``vk3`` is provided, apply cpECSK permutation.
@@ -94,99 +93,7 @@
     if vk3 is not None:
         frame = _cpECSK_permute(frame, vk3, encode=False)
     return frame.tobytes()
-=======
-
-    """Convert ``chunk`` to a frame array.
-
-    If ``vk3`` is provided, the cpECSK permutation is applied while the frame is
-    constructed to avoid an extra copy of the entire matrix.
-    """
-    pixels = np.frombuffer(chunk, dtype=np.uint8).reshape(-1, CHANNELS)
-    if vk3 is None:
-        # ``pixels`` references ``chunk`` memory, so copy to ensure the frame
-        # remains valid after ``chunk`` is freed.
-        return pixels.reshape(FRAME_HEIGHT, FRAME_WIDTH, CHANNELS).copy()
-
-    a, b, shift = vk3
-    n_pixels = FRAME_WIDTH * FRAME_HEIGHT
-    indices = (np.arange(n_pixels) * a + b) % n_pixels
-    permuted = np.empty_like(pixels)
-    permuted[indices] = pixels
-    if shift:
-        permuted = np.roll(permuted, shift=shift, axis=1)
-    return permuted.reshape(FRAME_HEIGHT, FRAME_WIDTH, CHANNELS)
-
-
-def _frame_to_bytes(frame: np.ndarray, vk3: tuple[int, int, int] | None = None) -> bytes:
-    """Convert ``frame`` back to raw bytes.
-
-    If ``vk3`` is provided, the cpECSK permutation is reversed while extracting
-    bytes, avoiding transformation of an intermediate full-size matrix.
-    """
-    pixels = frame.reshape(-1, CHANNELS)
-    if vk3 is None:
-        return pixels.tobytes()
-
-    a, b, shift = vk3
-    n_pixels = FRAME_WIDTH * FRAME_HEIGHT
-    if shift:
-        pixels = np.roll(pixels, shift=-shift, axis=1)
-    indices = (pow(a, -1, n_pixels) * (np.arange(n_pixels) - b)) % n_pixels
-    restored = np.empty_like(pixels)
-    restored[indices] = pixels
-    return restored.tobytes()
-
-
-
-
-def _derive_vk3(cert_bytes: bytes) -> tuple[int, int, int]:
-    """Derive the cpECSK key tuple (a, b, color_shift) from certificate bytes."""
-    n_pixels = FRAME_WIDTH * FRAME_HEIGHT
-    digest = hashlib.sha256(cert_bytes).digest()
-    seed = int.from_bytes(digest[:4], "big") % n_pixels
-    a = seed or 1
-    while math.gcd(a, n_pixels) != 1:
-        a = (a + 1) % n_pixels or 1
-    b = cert_bytes[0]
-    color_shift = b % CHANNELS
-    return a, b, color_shift
-
-
-def _cpECSK_permute(
-    frame: np.ndarray, vk3: tuple[int, int, int], *, encode: bool
-) -> np.ndarray:
-    """Apply or reverse cpECSK pixel permutation on ``frame``."""
-    a, b, color_shift = vk3
-    n_pixels = FRAME_WIDTH * FRAME_HEIGHT
-    flat = frame.reshape(n_pixels, CHANNELS)
-
-    if not encode:
-        if color_shift:
-            flat = np.roll(flat, shift=-color_shift, axis=1)
-        a_inv = pow(a, -1, n_pixels)
-        indices = (a_inv * (np.arange(n_pixels) - b)) % n_pixels
-        flat = flat[indices]
-    else:
-        indices = (np.arange(n_pixels) * a + b) % n_pixels
-        flat = flat[indices]
-        if color_shift:
-            flat = np.roll(flat, shift=color_shift, axis=1)
-
-    return flat.reshape(FRAME_HEIGHT, FRAME_WIDTH, CHANNELS)
-
-
-def _derive_vk3(cert_bytes: bytes) -> tuple[int, int, int]:
-    """Derive the cpECSK key tuple (a, b, color_shift) from certificate bytes."""
-    n_pixels = FRAME_WIDTH * FRAME_HEIGHT
-    digest = hashlib.sha256(cert_bytes).digest()
-    seed = int.from_bytes(digest[:4], "big") % n_pixels
-    a = seed or 1
-    while math.gcd(a, n_pixels) != 1:
-        a = (a + 1) % n_pixels or 1
-    b = cert_bytes[0]
-    color_shift = b % CHANNELS
-    return a, b, color_shift
->>>>>>> 40cc1bfb
+
 
 
 def _cpECSK_permute(
