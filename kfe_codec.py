--- conflicted
+++ resolved
@@ -47,7 +47,7 @@
 
 
 def _chunk_to_frame(chunk: bytes, vk3: tuple[int, int, int] | None = None) -> np.ndarray:
-<<<<<<< HEAD
+
     """Convert ``chunk`` to a frame array.
 
     If ``vk3`` is provided, the cpECSK permutation is applied while the frame is
@@ -102,28 +102,6 @@
     b = cert_bytes[0]
     color_shift = b % CHANNELS
     return a, b, color_shift
-=======
-    """Convert a BYTES_PER_FRAME sized chunk to a frame array.
-
-    If ``vk3`` is provided, apply cpECSK permutation.
-    """
-    frame = np.frombuffer(chunk, dtype=np.uint8).reshape(
-        (FRAME_HEIGHT, FRAME_WIDTH, CHANNELS)
-    )
-    if vk3 is not None:
-        frame = _cpECSK_permute(frame, vk3, encode=True)
-    return frame
-
-
-def _frame_to_bytes(frame: np.ndarray, vk3: tuple[int, int, int] | None = None) -> bytes:
-    """Convert a frame array back to raw bytes.
-
-    If ``vk3`` is provided, reverse the cpECSK permutation first.
-    """
-    if vk3 is not None:
-        frame = _cpECSK_permute(frame, vk3, encode=False)
-    return frame.tobytes()
->>>>>>> 1314d159
 
 
 def _cpECSK_permute(
